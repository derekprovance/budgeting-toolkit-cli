--- conflicted
+++ resolved
@@ -187,8 +187,6 @@
             true,
             this.logger
         );
-<<<<<<< HEAD
-=======
     }
 
     /**
@@ -232,6 +230,5 @@
         );
 
         return total;
->>>>>>> ccc610f8
     }
 }