--- conflicted
+++ resolved
@@ -1,17 +1,13 @@
 import { ClaudeClient } from '../api/claude.client.js';
-import { ConfigManager } from './config-manager.js';
+import { config, claudeAPIKey as defaultClaudeAPIKey } from '../config.js';
+import chalk from 'chalk';
 
 export class LLMConfig {
     static createClient(claudeAPIKey?: string): ClaudeClient {
-        const config = ConfigManager.getInstance().getConfig();
         // Use provided key or fall back to default from environment
-        const apiKey = claudeAPIKey ?? config.api.claude.apiKey;
+        const apiKey = claudeAPIKey ?? defaultClaudeAPIKey;
 
-        // API key validation now handled by CommandConfigValidator.validateCategorizeCommand()
         if (!apiKey) {
-<<<<<<< HEAD
-            throw new Error('ANTHROPIC_API_KEY is required but not set');
-=======
             throw new Error(
                 `${chalk.redBright(
                     '!!!'
@@ -19,7 +15,6 @@
                     '!!!'
                 )}`
             );
->>>>>>> cc497517
         }
 
         // Get LLM configuration from ConfigManager
