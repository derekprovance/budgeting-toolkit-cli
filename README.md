--- conflicted
+++ resolved
@@ -17,7 +17,7 @@
 - Node.js v24.x or later
 - npm v10.x or later
 - Firefly III instance with API access
-- Anthropic API key (optional - required only for `categorize` command)
+- Anthropic API key (for AI features)
 
 ## Installation
 
@@ -39,15 +39,12 @@
 ### Development vs Production
 
 ```bash
+# Development (no compilation needed)
+npm start -- [command] [options]
+
 # Production (compile first)
 npm run compile
 ./budget.sh [command] [options]
-
-# Development (no compilation needed)
-npm start -- [command] [options]
-
-# Development with dev config (no compilation needed)
-npm start:dev -- [command] [options]
 ```
 
 ### Commands
@@ -66,12 +63,6 @@
 # List format
 ./budget.sh report -m 8 --list
 ```
-
-**Configuration Requirements:**
-- `firefly.noNameExpenseAccountId` - ID of Firefly's "(no name)" expense account (default: '5')
-- `tags.*` - Custom tag names (optional, defaults: "Disposable Income", "Bills")
-
-See [CONFIG.md](CONFIG.md) for detailed configuration.
 
 **Options:**
 - `-m, --month <1-12>` - Target month (default: current)
@@ -89,14 +80,6 @@
 ./budget.sh finalize -m 6 -y 2024
 ```
 
-**Configuration Requirements:**
-- `expectedMonthlyPaycheck` - Required: Expected monthly paycheck amount
-- `validDestinationAccounts` - Required: Account IDs for income deposits
-- `validExpenseAccounts` - Required: Account IDs for expense tracking
-- `excludedAdditionalIncomePatterns` - Recommended: Patterns to exclude (e.g., "PAYROLL")
-
-See [CONFIG.md](CONFIG.md) for detailed configuration.
-
 **Options:**
 - `-m, --month <1-12>` - Target month (default: current)
 - `-y, --year <year>` - Target year (default: current)
@@ -119,12 +102,6 @@
 ./budget.sh categorize Import-2025-06-23 --mode category
 ./budget.sh categorize Import-2025-06-23 --mode budget
 ```
-
-**Configuration Requirements:**
-- `ANTHROPIC_API_KEY` - Required: Environment variable in .env file
-- `llm.*` - Optional: AI model settings (temperature, batch size, etc.)
-
-See [CONFIG.md](CONFIG.md) for detailed AI configuration.
 
 **Options:**
 - `-m, --mode <type>` - Update `category`, `budget`, or `both` (default: both)
@@ -151,9 +128,6 @@
 npm start:dev -- split 123 -a 50.00 -d "- Me" -d "- Family"
 ```
 
-**Configuration Requirements:**
-- Minimal - only Firefly III API credentials required
-
 **Options:**
 - `-a, --amount <amount>` - Amount for first split (remainder goes to second)
 - `-d, --descriptions <text...>` - Custom text to append to split descriptions (space-separated: first to split 1, second to split 2)
@@ -190,21 +164,6 @@
 
 ## Configuration
 
-<<<<<<< HEAD
-The toolkit uses two configuration files:
-- **`.env`** - API credentials and secrets
-- **`budgeting-toolkit.config.yaml`** - Application settings
-
-### Quick Start
-
-**Minimum .env configuration:**
-```bash
-# Required for all commands
-FIREFLY_API_URL=https://your-firefly-instance.com
-FIREFLY_API_TOKEN=your_api_token_here
-
-# Required only for categorize command
-=======
 ### Environment Variables (.env)
 
 Required for API access and secrets:
@@ -215,44 +174,10 @@
 FIREFLY_API_TOKEN=your_api_token_here
 
 # AI (required for categorization)
->>>>>>> cc497517
 ANTHROPIC_API_KEY=your_anthropic_key
 
 # Optional
 LOG_LEVEL=info
-<<<<<<< HEAD
-```
-
-**Minimum YAML configuration (budgeting-toolkit.config.yaml):**
-```yaml
-# Optional: Budget Settings (report command)
-expectedMonthlyPaycheck: 5000.00
-validDestinationAccounts:
-    - '1'  # Your checking account ID
-validExpenseAccounts:
-    - '3'  # Your credit card account ID
-
-firefly:
-    noNameExpenseAccountId: '5'  # Default Firefly "(no name)" account
-
-# Optional: AI settings (categorize command)
-llm:
-    model: 'claude-sonnet-4-5'
-    temperature: 0.2
-    batchSize: 10
-```
-
-### Comprehensive Documentation
-
-For complete configuration options including:
-- Advanced LLM settings (rate limiting, circuit breaker)
-- Transaction exclusion rules
-- Certificate authentication (mTLS)
-- Custom tag names
-- Transfer validation rules
-
-**See [CONFIG.md](CONFIG.md) for detailed documentation.**
-=======
 CLIENT_CERT_CA_PATH=../certs/ca.pem
 CLIENT_CERT_PATH=../certs/client.p12
 CLIENT_CERT_PASSWORD=your_certificate_password
@@ -328,7 +253,6 @@
 - `reason` is optional but recommended for documentation
 - Description matching is case-insensitive and uses substring matching
 - Amount matching is exact
->>>>>>> cc497517
 
 ## Docker Development
 
