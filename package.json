{
    "name": "budgeting-toolkit-cli",
<<<<<<< HEAD
    "version": "7.1.1",
=======
    "version": "7.2.0",
>>>>>>> ccc610f8
    "type": "module",
    "main": "./dist/index.js",
    "exports": {
        ".": "./dist/index.js"
    },
    "scripts": {
        "start": "tsx src/index.ts",
        "start:dev": "ENV_FILE=.env.dev tsx src/index.ts",
        "compile": "rm -Rf ./dist && tsc",
        "test": "NODE_OPTIONS=--experimental-vm-modules jest",
        "test:coverage": "NODE_OPTIONS=--experimental-vm-modules jest --coverage",
        "test:watch": "NODE_OPTIONS=--experimental-vm-modules jest --watch",
        "linter": "eslint . && prettier . --write"
    },
    "keywords": [],
    "author": "Derek Provance",
    "license": "MIT",
    "description": "Budgeting toolkit with AI-powered transaction categorization",
    "engines": {
        "node": "24.x"
    },
    "dependencies": {
        "@anthropic-ai/sdk": "^0.71.1",
        "@derekprovance/firefly-iii-sdk": "6.4.8",
        "@inquirer/prompts": "^8.0.2",
        "axios": "^1.13.2",
        "chalk": "^5.x.x",
        "commander": "^14.0.2",
        "dotenv": "^17.2.3",
        "js-yaml": "^4.1.1",
        "ora": "^9.0.0",
        "pino": "^10.1.0",
        "strip-ansi": "^7.1.2"
    },
    "devDependencies": {
        "@eslint/js": "^9.39.1",
        "@types/jest": "^30.0.0",
        "@types/js-yaml": "^4.0.9",
        "@types/node": "^24.10.1",
        "eslint": "^9.39.1",
        "eslint-config-prettier": "^10.1.8",
        "globals": "^16.5.0",
        "jest": "^30.2.0",
        "jiti": "^2.6.1",
        "prettier": "^3.7.4",
        "ts-jest": "^29.4.6",
        "tsx": "^4.21.0",
        "typescript": "^5.9.3",
        "typescript-eslint": "^8.48.1"
    }
}<|MERGE_RESOLUTION|>--- conflicted
+++ resolved
@@ -1,10 +1,6 @@
 {
     "name": "budgeting-toolkit-cli",
-<<<<<<< HEAD
-    "version": "7.1.1",
-=======
     "version": "7.2.0",
->>>>>>> ccc610f8
     "type": "module",
     "main": "./dist/index.js",
     "exports": {
