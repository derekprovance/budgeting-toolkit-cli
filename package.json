{
    "name": "budgeting-toolkit-cli",
<<<<<<< HEAD
    "version": "6.2.4",
=======
    "version": "6.2.3",
>>>>>>> cc497517
    "type": "module",
    "main": "./dist/index.js",
    "exports": {
        ".": "./dist/index.js"
    },
    "scripts": {
        "start": "tsx src/index.ts",
        "start:dev": "ENV_FILE=.env.dev tsx src/index.ts",
        "compile": "rm -Rf ./dist && tsc",
        "test": "NODE_OPTIONS=--experimental-vm-modules jest",
        "test:coverage": "NODE_OPTIONS=--experimental-vm-modules jest --coverage",
        "test:watch": "NODE_OPTIONS=--experimental-vm-modules jest --watch",
        "linter": "eslint . && prettier . --write"
    },
    "keywords": [],
    "author": "Derek Provance",
    "license": "MIT",
    "description": "Budgeting toolkit with AI-powered transaction categorization",
    "engines": {
        "node": "24.x"
    },
    "dependencies": {
        "@anthropic-ai/sdk": "^0.70.1",
        "@derekprovance/firefly-iii-sdk": "6.4.4",
        "@inquirer/prompts": "^8.0.1",
        "axios": "^1.13.2",
        "chalk": "^5.x.x",
        "commander": "^14.0.2",
        "dotenv": "^17.2.3",
        "js-yaml": "^4.1.1",
        "ora": "^8.2.0",
        "pino": "^10.1.0"
    },
    "devDependencies": {
        "@eslint/js": "^9.39.1",
        "@types/jest": "^30.0.0",
        "@types/js-yaml": "^4.0.9",
        "@types/node": "^24.10.1",
        "eslint": "^9.39.1",
        "eslint-config-prettier": "^10.1.8",
        "globals": "^16.5.0",
        "jest": "^30.2.0",
        "jiti": "^2.6.1",
        "prettier": "^3.6.2",
        "ts-jest": "^29.4.5",
        "tsx": "^4.20.6",
        "typescript": "^5.9.3",
        "typescript-eslint": "^8.47.0"
    }
}<|MERGE_RESOLUTION|>--- conflicted
+++ resolved
@@ -1,10 +1,6 @@
 {
     "name": "budgeting-toolkit-cli",
-<<<<<<< HEAD
-    "version": "6.2.4",
-=======
     "version": "6.2.3",
->>>>>>> cc497517
     "type": "module",
     "main": "./dist/index.js",
     "exports": {
